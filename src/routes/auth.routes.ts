import { Router } from 'express';
import { body } from 'express-validator';
import {
  register,
  login,
  refreshToken,
  logout,
  getCurrentUser,
  changePassword,
  requestPasswordReset,
} from '@/controllers/auth.controller';
import { authenticateToken, verifyRefreshToken } from '@/middleware/auth';
import { validateRequest } from '@/middleware/errorHandler';

const authRouter = Router();

// Validation rules
const registerValidation = [
  body('email')
    .isEmail()
    .withMessage('Please provide a valid email'),
  body('password')
    .isLength({ min: 6 })
    .withMessage('Password must be at least 6 characters'),
  body('firstName')
    .notEmpty()
    .withMessage('First name is required'),
  body('lastName')
    .notEmpty()
    .withMessage('Last name is required'),
  body('phoneNumber')
    .notEmpty()
    .withMessage('Phone number is required'),
];

const loginValidation = [
  body('email')
    .isEmail()
    .withMessage('Please provide a valid email'),
  body('password')
    .notEmpty()
    .withMessage('Password is required'),
];

const changePasswordValidation = [
  body('currentPassword')
    .notEmpty()
    .withMessage('Current password is required'),
  body('newPassword')
    .isLength({ min: 6 })
    .withMessage('New password must be at least 6 characters'),
];

const passwordResetValidation = [
  body('email')
    .isEmail()
    .withMessage('Please provide a valid email'),
];

const refreshTokenValidation = [
  body('refreshToken')
    .notEmpty()
    .withMessage('Refresh token is required'),
];

// Routes
/**
 * @route   POST /api/v1/auth/register
 * @desc    Register a new user
 * @access  Public
 */
<<<<<<< HEAD
authRouter.post('/register', register);
=======
authRouter.post('/register', registerValidation, register);
>>>>>>> 44c5d979

/**
 * @route   POST /api/v1/auth/login
 * @desc    Login user
 * @access  Public
 */
authRouter.post('/login', loginValidation, login);

/**
 * @route   POST /api/v1/auth/refresh
 * @desc    Refresh access token
 * @access  Public (with valid refresh token)
 */
authRouter.post('/refresh', refreshTokenValidation, verifyRefreshToken, refreshToken);

/**
 * @route   POST /api/v1/auth/logout
 * @desc    Logout user
 * @access  Private
 */
authRouter.post('/logout', authenticateToken, logout);

/**
 * @route   GET /api/v1/auth/me
 * @desc    Get current user profile
 * @access  Private
 */
authRouter.get('/me', authenticateToken, getCurrentUser);

/**
 * @route   PUT /api/v1/auth/change-password
 * @desc    Change user password
 * @access  Private
 */
authRouter.put('/change-password', authenticateToken, changePasswordValidation, changePassword);

/**
 * @route   POST /api/v1/auth/request-password-reset
 * @desc    Request password reset
 * @access  Public
<<<<<<< HEAD
 */  
=======
 */
>>>>>>> 44c5d979
authRouter.post('/request-password-reset', passwordResetValidation, requestPasswordReset);

export default authRouter;<|MERGE_RESOLUTION|>--- conflicted
+++ resolved
@@ -69,11 +69,7 @@
  * @desc    Register a new user
  * @access  Public
  */
-<<<<<<< HEAD
 authRouter.post('/register', register);
-=======
-authRouter.post('/register', registerValidation, register);
->>>>>>> 44c5d979
 
 /**
  * @route   POST /api/v1/auth/login
@@ -81,12 +77,14 @@
  * @access  Public
  */
 authRouter.post('/login', loginValidation, login);
+authRouter.post('/login', loginValidation, login);
 
 /**
  * @route   POST /api/v1/auth/refresh
  * @desc    Refresh access token
  * @access  Public (with valid refresh token)
  */
+authRouter.post('/refresh', refreshTokenValidation, verifyRefreshToken, refreshToken);
 authRouter.post('/refresh', refreshTokenValidation, verifyRefreshToken, refreshToken);
 
 /**
@@ -109,16 +107,13 @@
  * @access  Private
  */
 authRouter.put('/change-password', authenticateToken, changePasswordValidation, changePassword);
+authRouter.put('/change-password', authenticateToken, changePasswordValidation, changePassword);
 
 /**
  * @route   POST /api/v1/auth/request-password-reset
  * @desc    Request password reset
  * @access  Public
-<<<<<<< HEAD
  */  
-=======
- */
->>>>>>> 44c5d979
 authRouter.post('/request-password-reset', passwordResetValidation, requestPasswordReset);
 
 export default authRouter;