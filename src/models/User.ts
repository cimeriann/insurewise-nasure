--- conflicted
+++ resolved
@@ -2,12 +2,8 @@
 import bcrypt from 'bcryptjs';
 import { IUser } from '@/types';
 
-<<<<<<< HEAD
-export interface IUserDocument extends Omit<IUser, '_id'>, Document {
-=======
 export interface IUserDocument extends IUser, Document<Types.ObjectId> {
   _id: Types.ObjectId;
->>>>>>> 2d2b1bda
   comparePassword(candidatePassword: string): Promise<boolean>;
   generateDisplayName(): string;
   isPasswordExpired(): boolean;
@@ -90,18 +86,10 @@
 }, {
   timestamps: true,
   toJSON: {
-<<<<<<< HEAD
-    transform: function(doc, ret: any) {
-      delete ret?.password;
-      delete ret?.__v;
-      return ret;
-    },
-=======
   transform: function (doc, ret: Partial<IUserDocument & { __v?: number }>) {
     delete ret.password;
     delete ret.__v;
     return ret;
->>>>>>> 2d2b1bda
   },
 }
 });
